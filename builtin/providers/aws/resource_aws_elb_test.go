--- conflicted
+++ resolved
@@ -599,7 +599,6 @@
 }
 `
 
-<<<<<<< HEAD
 const testAccAWSELBConfigListener_update = `
 resource "aws_elb" "bar" {
   name = "foobar-terraform-test"
@@ -611,7 +610,9 @@
     lb_port = 80
     lb_protocol = "http"
   }
-=======
+}
+`
+
 const testAccAWSELBConfigIdleTimeout = `
 resource "aws_elb" "bar" {
 	name = "foobar-terraform-test"
@@ -691,6 +692,5 @@
 	}
 
 	connection_draining = false
->>>>>>> 74bfbece
 }
 `